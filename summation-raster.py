--- conflicted
+++ resolved
@@ -15,7 +15,6 @@
 import rasterio as rio
 import rasterio.dtypes
 from rasterio.features import rasterize
-<<<<<<< HEAD
 import str2type.ext
 
 
@@ -83,25 +82,6 @@
         raise click.BadParameter('min exceeds max for one or more dimensions: {0}'.format(' '.join(bbox)))
 
     return bbox
-=======
-from shapely.geometry import asShape
-import str2type.ext
-
-
-def _cb_res(ctx, param, value):
-
-    target_resolution = [abs(v) for v in value]
-    if len(target_resolution) is 1:
-        x_res = target_resolution[0]
-        y_res = target_resolution[0]
-    elif len(target_resolution) is 2:
-        x_res, y_res = target_resolution
-    else:
-        raise click.ClickException("Can only specify target resolution twice - receive %s "
-                                   "values: %s" % (len(target_resolution), target_resolution))
-
-
->>>>>>> 15a5bb94
 
 
 @click.command()
@@ -112,35 +92,20 @@
     help="Output raster driver."
 )
 @click.option(
-<<<<<<< HEAD
     '-c', '--creation-option', metavar='NAME=VAL', multiple=True,
     callback=str2type.ext.click_cb_key_val, help="Output raster creation options."
 )
 @click.option(
     '-t', '--output-type', type=click.Choice(rio_dtypes.typename_fwd.values()),
-=======
-    '-co', '--creation-option', metavar='NAME=VAL', callback=str2type.ext.click_cb_key_val,
-    multiple=True, help="Output raster creation options."
-)
-@click.option(
-    '-ot', '--output-type', type=click.Choice(rio.dtypes.typename_fwd.values()),
->>>>>>> 15a5bb94
     metavar='NAME', default='Float32',
     help="Output raster type.  Defaults to `Float32' but must support the value "
          "accessed by --property if it is supplied."
 )
 @click.option(
-<<<<<<< HEAD
     '-r', '--resolution', type=click.FLOAT, multiple=True, required=True,
     callback=cb_res, help="Target resolution in georeferenced units.  Assumes square "
                           "pixels unless specified twice.  -tr 1 -tr 2 yields pixels "
                           "that are 1 unit wide and 2 units tall."
-=======
-    '-tr', '--target-resolution', type=click.FLOAT, multiple=True, required=True,
-    help="Target resolution in georeferenced units.  Assumes square pixels unless "
-         "specified twice.  `-tr 1 -tr 2` yields pixels that are 1 unit wide and 2 "
-         "units tall."
->>>>>>> 15a5bb94
 )
 @click.option(
     '-n', '--nodata', type=click.FLOAT, default=0.0,
@@ -226,11 +191,8 @@
         Abort trap: 6
     """
 
-<<<<<<< HEAD
     x_res, y_res = resolution
 
-=======
->>>>>>> 15a5bb94
     with fio.open(infile, layer=layer_name) as src:
 
         if property_name is not None and src.schema['properties'][property_name].split(':')[0] == 'str':
